--- conflicted
+++ resolved
@@ -1,10 +1,7 @@
 from __future__ import annotations
 
-<<<<<<< HEAD
+
 from typing import List, Sequence
-=======
-from typing import List
->>>>>>> f9f0cb97
 from functools import lru_cache
 from collections import OrderedDict
 from threading import Lock
@@ -26,8 +23,6 @@
 # 嵌入模型（CPU 上加载，保持与 DB 维度一致）
 _model = SentenceTransformer(settings.EMBEDDING_MODEL)
 
-
-<<<<<<< HEAD
 # 查询向量缓存，避免重复计算导致的线程池阻塞
 _QUERY_EMBED_CACHE: "OrderedDict[str, tuple[float, ...]]" = OrderedDict()
 _QUERY_EMBED_CACHE_LOCK = Lock()
@@ -60,8 +55,7 @@
             _QUERY_EMBED_CACHE.popitem(last=False)
 
 
-=======
->>>>>>> f9f0cb97
+
 @lru_cache(maxsize=8)
 def _get_spacy_nlp_for_lang(lang: str):
     """按语言惰性加载 spaCy 模型，失败返回 None。"""
