name: Deploy to Oracle Cloud

on:
  push:
    branches: [ master ]
  pull_request:
    branches: [ master ]

jobs:
  # CI Job - Code Quality & Testing
  ci:
    runs-on: ubuntu-latest
    
    steps:
    - name: Checkout code
      uses: actions/checkout@v4
    
    # Frontend CI
    - name: Setup Node.js
      uses: actions/setup-node@v4
      with:
        node-version: '18'
        cache: 'npm'
        cache-dependency-path: frontend/package-lock.json
    
    - name: Install frontend dependencies
      working-directory: ./frontend
      run: npm ci
    
    - name: Run frontend linting
      working-directory: ./frontend
      run: npm run lint
    
    - name: Build frontend
      working-directory: ./frontend
      run: npm run build
    
    # Backend CI
    - name: Setup Python
      uses: actions/setup-python@v4
      with:
        python-version: '3.11'
    
    - name: Install Poetry
      uses: snok/install-poetry@v1
    
    - name: Load cached venv
      id: cached-poetry-dependencies
      uses: actions/cache@v3
      with:
        path: backend/.venv
        key: venv-${{ runner.os }}-${{ hashFiles('**/poetry.lock') }}
    
    - name: Install backend dependencies
      if: steps.cached-poetry-dependencies.outputs.cache-hit != 'true'
      working-directory: ./backend
      run: poetry install --no-interaction --no-root
      
    # Docker Build Test
    - name: Test Docker builds
      run: |
        docker compose -f docker-compose.prod.yml build --no-cache
    
  # CD Job - Deploy to Oracle Cloud (only on master branch push)
  deploy:
    needs: ci
    runs-on: ubuntu-latest
    # This job only runs on push events to the master branch, not on pull requests
    if: github.ref == 'refs/heads/master' && github.event_name == 'push'
    # deploy to production environment
    environment:
      name: production
      url: https://warabi.dpdns.org
    
    steps:
    - name: Deploy to Oracle Cloud
      uses: appleboy/ssh-action@v1.0.0
      with:
        host: ${{ secrets.OCI_SSH_HOST }}
        username: ${{ secrets.OCI_SSH_USER }}
        key: ${{ secrets.OCI_SSH_KEY }}
        script: |
          # set -euo pipefail is a bash script that will exit the script if any command fails
          set -euo pipefail

          # Navigate to project directory
          cd ~/web-app
          
          # Pull latest code
          echo "🔄 Pulling latest code..."
          git pull origin master
          
          # Create production environment file
<<<<<<< HEAD
          echo "📝 Creating production environment file..."
          echo '${{ secrets.ENV_PROD_VARS }}' > .env.prod

          # Ensure nginx entrypoint is executable and normalized (avoid CRLF issues)
          echo "🔧 Ensuring nginx entrypoint permissions..."
          chmod +x nginx/entrypoint.sh || true
          sed -i 's/\r$//' nginx/entrypoint.sh || true
                    
=======
          echo "📝 Creating production environment file..."
          echo '${{ secrets.ENV_PROD_VARS }}' > .env.prod
          
>>>>>>> bf00142f
          # Build new images, utilizing Docker cache
          echo "🏗️ Building production images..."
          docker compose -f docker-compose.prod.yml --env-file .env.prod build
          
          # Stop existing services
          echo "🛑 Stopping existing services..."
          docker compose -f docker-compose.prod.yml --env-file .env.prod down
          
          # Start new services with scaling, pulling latest base images
          echo "🚀 Starting new services..."
          # Now this line will work correctly with proper scaling

          docker compose -f docker-compose.prod.yml --env-file .env.prod up -d --pull always

          # Wait for services to be healthy
          echo "⏳ Waiting for services to be ready..."
          sleep 30
          
          # Check service status
          echo "✅ Checking service status..."
          docker compose -f docker-compose.prod.yml ps
          
          # Clean up unused Docker images and build cache (safely)
          echo "🧹 Cleaning up unused Docker resources..."
          docker system prune -f
          
          echo "🎉 Deployment completed successfully!"<|MERGE_RESOLUTION|>--- conflicted
+++ resolved
@@ -1,134 +1,129 @@
-name: Deploy to Oracle Cloud
-
-on:
-  push:
-    branches: [ master ]
-  pull_request:
-    branches: [ master ]
-
-jobs:
-  # CI Job - Code Quality & Testing
-  ci:
-    runs-on: ubuntu-latest
-    
-    steps:
-    - name: Checkout code
-      uses: actions/checkout@v4
-    
-    # Frontend CI
-    - name: Setup Node.js
-      uses: actions/setup-node@v4
-      with:
-        node-version: '18'
-        cache: 'npm'
-        cache-dependency-path: frontend/package-lock.json
-    
-    - name: Install frontend dependencies
-      working-directory: ./frontend
-      run: npm ci
-    
-    - name: Run frontend linting
-      working-directory: ./frontend
-      run: npm run lint
-    
-    - name: Build frontend
-      working-directory: ./frontend
-      run: npm run build
-    
-    # Backend CI
-    - name: Setup Python
-      uses: actions/setup-python@v4
-      with:
-        python-version: '3.11'
-    
-    - name: Install Poetry
-      uses: snok/install-poetry@v1
-    
-    - name: Load cached venv
-      id: cached-poetry-dependencies
-      uses: actions/cache@v3
-      with:
-        path: backend/.venv
-        key: venv-${{ runner.os }}-${{ hashFiles('**/poetry.lock') }}
-    
-    - name: Install backend dependencies
-      if: steps.cached-poetry-dependencies.outputs.cache-hit != 'true'
-      working-directory: ./backend
-      run: poetry install --no-interaction --no-root
-      
-    # Docker Build Test
-    - name: Test Docker builds
-      run: |
-        docker compose -f docker-compose.prod.yml build --no-cache
-    
-  # CD Job - Deploy to Oracle Cloud (only on master branch push)
-  deploy:
-    needs: ci
-    runs-on: ubuntu-latest
-    # This job only runs on push events to the master branch, not on pull requests
-    if: github.ref == 'refs/heads/master' && github.event_name == 'push'
-    # deploy to production environment
-    environment:
-      name: production
-      url: https://warabi.dpdns.org
-    
-    steps:
-    - name: Deploy to Oracle Cloud
-      uses: appleboy/ssh-action@v1.0.0
-      with:
-        host: ${{ secrets.OCI_SSH_HOST }}
-        username: ${{ secrets.OCI_SSH_USER }}
-        key: ${{ secrets.OCI_SSH_KEY }}
-        script: |
-          # set -euo pipefail is a bash script that will exit the script if any command fails
-          set -euo pipefail
-
-          # Navigate to project directory
-          cd ~/web-app
-          
-          # Pull latest code
-          echo "🔄 Pulling latest code..."
-          git pull origin master
-          
-          # Create production environment file
-<<<<<<< HEAD
-          echo "📝 Creating production environment file..."
-          echo '${{ secrets.ENV_PROD_VARS }}' > .env.prod
-
-          # Ensure nginx entrypoint is executable and normalized (avoid CRLF issues)
-          echo "🔧 Ensuring nginx entrypoint permissions..."
-          chmod +x nginx/entrypoint.sh || true
-          sed -i 's/\r$//' nginx/entrypoint.sh || true
-                    
-=======
-          echo "📝 Creating production environment file..."
-          echo '${{ secrets.ENV_PROD_VARS }}' > .env.prod
-          
->>>>>>> bf00142f
-          # Build new images, utilizing Docker cache
-          echo "🏗️ Building production images..."
-          docker compose -f docker-compose.prod.yml --env-file .env.prod build
-          
-          # Stop existing services
-          echo "🛑 Stopping existing services..."
-          docker compose -f docker-compose.prod.yml --env-file .env.prod down
-          
-          # Start new services with scaling, pulling latest base images
-          echo "🚀 Starting new services..."
-          # Now this line will work correctly with proper scaling
-
-          docker compose -f docker-compose.prod.yml --env-file .env.prod up -d --pull always
-
-          # Wait for services to be healthy
-          echo "⏳ Waiting for services to be ready..."
-          sleep 30
-          
-          # Check service status
-          echo "✅ Checking service status..."
-          docker compose -f docker-compose.prod.yml ps
-          
-          # Clean up unused Docker images and build cache (safely)
-          echo "🧹 Cleaning up unused Docker resources..."
-          docker system prune -f
-          
-          echo "🎉 Deployment completed successfully!"+name: Deploy to Oracle Cloud
+
+on:
+  push:
+    branches: [ master ]
+  pull_request:
+    branches: [ master ]
+
+jobs:
+  # CI Job - Code Quality & Testing
+  ci:
+    runs-on: ubuntu-latest
+    
+    steps:
+    - name: Checkout code
+      uses: actions/checkout@v4
+    
+    # Frontend CI
+    - name: Setup Node.js
+      uses: actions/setup-node@v4
+      with:
+        node-version: '18'
+        cache: 'npm'
+        cache-dependency-path: frontend/package-lock.json
+    
+    - name: Install frontend dependencies
+      working-directory: ./frontend
+      run: npm ci
+    
+    - name: Run frontend linting
+      working-directory: ./frontend
+      run: npm run lint
+    
+    - name: Build frontend
+      working-directory: ./frontend
+      run: npm run build
+    
+    # Backend CI
+    - name: Setup Python
+      uses: actions/setup-python@v4
+      with:
+        python-version: '3.11'
+    
+    - name: Install Poetry
+      uses: snok/install-poetry@v1
+    
+    - name: Load cached venv
+      id: cached-poetry-dependencies
+      uses: actions/cache@v3
+      with:
+        path: backend/.venv
+        key: venv-${{ runner.os }}-${{ hashFiles('**/poetry.lock') }}
+    
+    - name: Install backend dependencies
+      if: steps.cached-poetry-dependencies.outputs.cache-hit != 'true'
+      working-directory: ./backend
+      run: poetry install --no-interaction --no-root
+      
+    # Docker Build Test
+    - name: Test Docker builds
+      run: |
+        docker compose -f docker-compose.prod.yml build --no-cache
+    
+  # CD Job - Deploy to Oracle Cloud (only on master branch push)
+  deploy:
+    needs: ci
+    runs-on: ubuntu-latest
+    # This job only runs on push events to the master branch, not on pull requests
+    if: github.ref == 'refs/heads/master' && github.event_name == 'push'
+    # deploy to production environment
+    environment:
+      name: production
+      url: https://warabi.dpdns.org
+    
+    steps:
+    - name: Deploy to Oracle Cloud
+      uses: appleboy/ssh-action@v1.0.0
+      with:
+        host: ${{ secrets.OCI_SSH_HOST }}
+        username: ${{ secrets.OCI_SSH_USER }}
+        key: ${{ secrets.OCI_SSH_KEY }}
+        script: |
+          # set -euo pipefail is a bash script that will exit the script if any command fails
+          set -euo pipefail
+
+          # Navigate to project directory
+          cd ~/web-app
+          
+          # Pull latest code
+          echo "🔄 Pulling latest code..."
+          git pull origin master
+          
+          # Create production environment file
+
+          echo "📝 Creating production environment file..."
+          echo '${{ secrets.ENV_PROD_VARS }}' > .env.prod
+
+          # Ensure nginx entrypoint is executable and normalized (avoid CRLF issues)
+          echo "🔧 Ensuring nginx entrypoint permissions..."
+          chmod +x nginx/entrypoint.sh || true
+          sed -i 's/\r$//' nginx/entrypoint.sh || true
+                    
+          # Build new images, utilizing Docker cache
+          echo "🏗️ Building production images..."
+          docker compose -f docker-compose.prod.yml --env-file .env.prod build
+          
+          # Stop existing services
+          echo "🛑 Stopping existing services..."
+          docker compose -f docker-compose.prod.yml --env-file .env.prod down
+          
+          # Start new services with scaling, pulling latest base images
+          echo "🚀 Starting new services..."
+          # Now this line will work correctly with proper scaling
+
+          docker compose -f docker-compose.prod.yml --env-file .env.prod up -d --pull always
+
+          # Wait for services to be healthy
+          echo "⏳ Waiting for services to be ready..."
+          sleep 30
+          
+          # Check service status
+          echo "✅ Checking service status..."
+          docker compose -f docker-compose.prod.yml ps
+          
+          # Clean up unused Docker images and build cache (safely)
+          echo "🧹 Cleaning up unused Docker resources..."
+          docker system prune -f
+          
+          echo "🎉 Deployment completed successfully!"